--- conflicted
+++ resolved
@@ -668,12 +668,6 @@
     return bool(ret)
 
 
-<<<<<<< HEAD
-def _uncommitted(check_func = None):
-    def _uncommitted_decorator(func, check_func = check_func):
-        if check_func is None:
-            check_func = func
-=======
 def is_supported(func):
     '''
     Check whether C *libzfs_core* provides implementation required
@@ -697,7 +691,7 @@
     return getattr(_lib, fname, None) is not None
 
 
-def _uncommitted(func):
+def _uncommitted(check_func = None):
     '''
     Mark an API function as being an uncommitted extension that may be
     unavailable.
@@ -708,13 +702,9 @@
 
     This decorator is implemeted using :func:`is_supported`.
     '''
-    @functools.wraps(func)
-    def _f(*args, **kwargs):
-        if not is_supported(func):
-            raise NotImplementedError(func.__name__)
-        return func(*args, **kwargs)
-    return _f
->>>>>>> 76869846
+    def _uncommitted_decorator(func, check_func = check_func):
+        if check_func is None:
+            check_func = func
 
         @functools.wraps(func)
         def _f(*args, **kwargs):
