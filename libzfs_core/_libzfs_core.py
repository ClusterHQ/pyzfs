--- conflicted
+++ resolved
@@ -741,7 +741,6 @@
         with default values.  One exception is the ``mountpoint`` property
         for which the default value is derived from the dataset name.
     '''
-<<<<<<< HEAD
     (fd, other_fd) = lzc_list(name, {})
     entry = None
     try:
@@ -771,11 +770,6 @@
     if entry is None:
         raise DatasetNotFound(name)
     result = result['properties']
-=======
-    result = {}
-    with nvlist_out(result) as result_nv:
-        ret = _lib.lzc_get_props(name, result_nv)
-    xlate.lzc_get_props_xlate_error(ret, name)
     # In most cases the source of the property is uninteresting and the
     # value alone is sufficient.  One exception is the 'mountpoint'
     # property the final value of which is not the same as the inherited
@@ -794,7 +788,6 @@
             mountpoint_val = mountpoint_val + name[len(mountpoint_src):]
     else:
         mountpoint_val = '/' + name
->>>>>>> 47337473
     result = { k: v['value'] for k, v in result.iteritems() }
     if result.has_key('clones'):
         result['clones'] = [ x for x in result['clones'] ]
