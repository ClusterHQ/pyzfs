--- conflicted
+++ resolved
@@ -739,14 +739,8 @@
     :raises SnapshotExists: if the dataset already has a snapshot with
                             the same name as one of the origin's snapshots.
     '''
-<<<<<<< HEAD
     ret = _lib.lzc_promote(name, _ffi.NULL)
-    xlate.lzc_promote_xlate_error(ret, name)
-=======
-    conflicting = _ffi.new('char[]', MAXNAMELEN + 1)
-    ret = _lib.lzc_promote(name, conflicting, MAXNAMELEN + 1)
-    errors.lzc_promote_translate_error(ret, name, _ffi.string(conflicting))
->>>>>>> 617d828a
+    errors.lzc_promote_translate_error(ret, name)
 
 
 @_uncommitted()
@@ -765,13 +759,8 @@
     :raises FilesystemExists: if the target already exists.
     :raises PoolsDiffer: if the source and target belong to different pools.
     '''
-<<<<<<< HEAD
     ret = _lib.lzc_rename(source, target, _ffi.NULL, _ffi.NULL)
-    xlate.lzc_rename_xlate_error(ret, source, target)
-=======
-    ret = _lib.lzc_rename(source, target)
     errors.lzc_rename_translate_error(ret, source, target)
->>>>>>> 617d828a
 
 
 @_uncommitted()
@@ -784,13 +773,8 @@
     :raises NameTooLong: if the dataset name is too long.
     :raises FilesystemNotFound: if the dataset does not exist.
     '''
-<<<<<<< HEAD
     ret = _lib.lzc_destroy_one(name, _ffi.NULL)
-    xlate.lzc_destroy_xlate_error(ret, name)
-=======
-    ret = _lib.lzc_destroy(name)
     errors.lzc_destroy_translate_error(ret, name)
->>>>>>> 617d828a
 
 
 lzc_destroy = lzc_destroy_one
@@ -816,13 +800,8 @@
 
     This function can be used on snapshots to inherit user defined properties.
     '''
-<<<<<<< HEAD
     ret = _lib.lzc_inherit(name, prop, _ffi.NULL)
-    xlate.lzc_inherit_prop_xlate_error(ret, name, prop)
-=======
-    ret = _lib.lzc_inherit_prop(name, prop)
     errors.lzc_inherit_prop_translate_error(ret, name, prop)
->>>>>>> 617d828a
 
 
 lzc_inherit_prop = lzc_inherit
@@ -852,13 +831,8 @@
     '''
     props = { prop: val }
     props_nv = nvlist_in(props)
-<<<<<<< HEAD
     ret = _lib.lzc_set_props(name, props_nv, _ffi.NULL, _ffi.NULL)
-    xlate.lzc_set_prop_xlate_error(ret, name, prop, val)
-=======
-    ret = _lib.lzc_set_prop(name, props_nv)
     errors.lzc_set_prop_translate_error(ret, name, prop, val)
->>>>>>> 617d828a
 
 
 lzc_set_prop = lzc_set_props
@@ -914,7 +888,7 @@
     options['fd'] = int32_t(wfd)
     opts_nv = nvlist_in(options)
     ret = _lib.lzc_list(name, opts_nv)
-    xlate.lzc_list_xlate_error(ret, name, options)
+    errors.lzc_list_translate_error(ret, name, options)
     return (rfd, wfd)
 
 
@@ -943,7 +917,6 @@
         with default values.  One exception is the ``mountpoint`` property
         for which the default value is derived from the dataset name.
     '''
-<<<<<<< HEAD
     # XXX We should not need to pass the recurse option here and iterate
     # over the result, but we have to because of ZFS-23:
     # zfs list incorrectly works with an individual snapshot.
@@ -955,7 +928,7 @@
             if not record_bytes:
                 break
             (size, _, err, _, _) =  struct.unpack(_PIPE_RECORD_FORMAT, record_bytes)
-            xlate.lzc_get_props_xlate_error(err, name)
+            errors.lzc_get_props_translate_error(err, name)
             if size == 0:
                 break
             data_bytes = os.read(fd, size)
@@ -976,12 +949,6 @@
     if entry is None:
         raise exceptions.DatasetNotFound(name)
     result = result['properties']
-=======
-    result = {}
-    with nvlist_out(result) as result_nv:
-        ret = _lib.lzc_get_props(name, result_nv)
-    errors.lzc_get_props_translate_error(ret, name)
->>>>>>> 617d828a
     # In most cases the source of the property is uninteresting and the
     # value alone is sufficient.  One exception is the 'mountpoint'
     # property the final value of which is not the same as the inherited
@@ -1030,12 +997,11 @@
     (fd, other_fd) = lzc_list(name, {'recurse': 1, 'type': {'filesystem': None, 'volume': None}})
     try:
         while True:
-<<<<<<< HEAD
             record_bytes = os.read(fd, _PIPE_RECORD_SIZE)
             if not record_bytes:
                 break
             (size, _, err, _, _) =  struct.unpack(_PIPE_RECORD_FORMAT, record_bytes)
-            xlate.lzc_list_children_xlate_error(err, name)
+            errors.lzc_list_children_translate_error(err, name)
             if size == 0:
                 break
             data_bytes = os.read(fd, size)
@@ -1055,17 +1021,6 @@
 
 
 @_uncommitted(lzc_list)
-=======
-            ret = _lib.lzc_list_children(name, cursor, child_name)
-            if ret == errno.ESRCH:
-                break
-            errors.lzc_list_children_translate_error(ret, name)
-            yield _ffi.string(child_name)
-    return _iterator()
-
-
-@_uncommitted
->>>>>>> 617d828a
 def lzc_list_snaps(name):
     '''
     List the snapshots of the ZFS dataset.
@@ -1086,12 +1041,11 @@
     (fd, other_fd) = lzc_list(name, {'recurse': 1, 'type': {'snapshot': None}})
     try:
         while True:
-<<<<<<< HEAD
             record_bytes = os.read(fd, _PIPE_RECORD_SIZE)
             if not record_bytes:
                 break
             (size, _, err, _, _) =  struct.unpack(_PIPE_RECORD_FORMAT, record_bytes)
-            xlate.lzc_list_snaps_xlate_error(err, name)
+            errors.lzc_list_snaps_translate_error(err, name)
             if size == 0:
                 break
             data_bytes = os.read(fd, size)
@@ -1110,14 +1064,6 @@
         os.close(fd)
 
     return iter(snaps)
-=======
-            ret = _lib.lzc_list_snaps(name, cursor, snapname)
-            if ret == errno.ESRCH:
-                break
-            errors.lzc_list_snaps_translate_error(ret, name)
-            yield _ffi.string(snapname)
-    return _iterator()
->>>>>>> 617d828a
 
 
 # TODO: a better way to init and uninit the library
