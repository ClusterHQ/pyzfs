# Copyright 2015 ClusterHQ. See LICENSE file for details.

"""
Python wrappers for libzfs_core interfaces.

As a rule, there is a Python function for each C function.
The signatures of the Python functions generally follow those of the
functions, but the argument types are natural to Python.
nvlists are wrapped as dictionaries or lists depending on their usage.
Some parameters have default values depending on typical use for
increased convenience.  Output parameters are not used and return values
are directly returned.  Error conditions are signalled by exceptions
rather than by integer error codes.
"""

import errno
import functools
import fcntl
import os
import struct
import threading
from . import exceptions
from . import _error_translation as xlate
from .bindings import libzfs_core
<<<<<<< HEAD
from .constants import MAXNAMELEN
from .ctypes import int32_t
=======
from ._constants import MAXNAMELEN
>>>>>>> 20243ec9
from ._nvlist import nvlist_in, nvlist_out


def lzc_create(name, is_zvol = False, props = {}):
    '''
    Create a ZFS filesystem or a ZFS volume ("zvol").

    :param bytes name: a name of the dataset to be created.
    :param bool is_zvol: whether to create a zvol (false by default).
    :param props: a `dict` of ZFS dataset property name-value pairs (empty by default).
    :type props: dict of bytes:Any

    :raises FilesystemExists: if a dataset with the given name already exists.
    :raises ParentNotFound: if a parent dataset of the requested dataset does not exist.
    :raises PropertyInvalid: if one or more of the specified properties is invalid
                             or has an invalid type or value.

    Wraps ``int lzc_create(const char *fsname, dmu_objset_type_t type, nvlist_t *props)``.
    '''
    if is_zvol:
        ds_type = _lib.DMU_OST_ZVOL
    else:
        ds_type = _lib.DMU_OST_ZFS
    with nvlist_in(props) as nvlist:
        ret = _lib.lzc_create(name, ds_type, nvlist)
    xlate.lzc_create_xlate_error(ret, name, is_zvol, props)


def lzc_clone(name, origin, props = {}):
    '''
    Clone a ZFS filesystem or a ZFS volume ("zvol") from a given snapshot.

    :param bytes name: a name of the dataset to be created.
    :param bytes origin: a name of the origin snapshot.
    :param props: a `dict` of ZFS dataset property name-value pairs (empty by default).
    :type props: dict of bytes:Any

    :raises FilesystemExists: if a dataset with the given name already exists.
    :raises DatasetNotFound: if either a parent dataset of the requested dataset
                             or the origin snapshot does not exist.
    :raises PropertyInvalid: if one or more of the specified properties is invalid
                             or has an invalid type or value.

    .. note::
        Because of a deficiency of the underlying C interface
        :exc:`.DatasetNotFound` can mean that either a parent filesystem of the target
        or the origin snapshot does not exist.
        It is currently impossible to distinguish between the cases.
        :func:`lzc_hold` can be used to check that the snapshot exists and ensure that
        it is not destroyed before cloning.
    '''
    with nvlist_in(props) as nvlist:
        ret = _lib.lzc_clone(name, origin, nvlist)
    xlate.lzc_clone_xlate_error(ret, name, origin, props)


def lzc_rollback(name):
    '''
    Roll back a filesystem or volume to its most recent snapshot.

    :param bytes name: a name of the dataset to be rolled back.
    :return: a name of the most recent snapshot.
    :rtype: bytes

    :raises FilesystemNotFound: if the dataset does not exist.
    :raises SnapshotNotFound: if the dataset does not have any snapshots.
    :raises NameInvalid: if the dataset name is invalid.
    :raises NameTooLong: if the dataset name is too long.
    '''
    # Account for terminating NUL in C strings.
    snapnamep = _ffi.new('char[]', MAXNAMELEN + 1)
    ret = _lib.lzc_rollback(name, snapnamep, MAXNAMELEN + 1)
    xlate.lzc_rollback_xlate_error(ret, name)
    return _ffi.string(snapnamep)


def lzc_snapshot(snaps, props = {}):
    '''
    Create snapshots.

    All snapshots must be in the same pool.

    Optionally snapshot properties can be set on all snapshots.
    Currently  only user properties (prefixed with "user:") are supported.

    Either all snapshots are successfully created or none are created if
    an exception is raised.

    :param snaps: a list of names of snapshots to be created.
    :type snaps: list of bytes
    :param props: a `dict` of ZFS dataset property name-value pairs (empty by default).
    :type props: dict of bytes:bytes

    :raises SnapshotFailure: if one or more snapshots could not be created.

    .. note::
        :exc:`.SnapshotFailure` is a compound exception that provides at least
        one detailed error object in :attr:`SnapshotFailure.errors` `list`.

    .. warning::
        The underlying implementation reports an individual, per-snapshot error
        only for :exc:`.SnapshotExists` condition and *sometimes* for
        :exc:`.NameTooLong`.
        In all other cases a single error is reported without connection to any
        specific snapshot name(s).

        This has the following implications:

        * if multiple error conditions are encountered only one of them is reported

        * unless only one snapshot is requested then it is impossible to tell
          how many snapshots are problematic and what they are

        * only if there are no other error conditions :exc:`.SnapshotExists`
          is reported for all affected snapshots

        * :exc:`.NameTooLong` can behave either in the same way as
          :exc:`.SnapshotExists` or as all other exceptions.
          The former is the case where the full snapshot name exceeds the maximum
          allowed length but the short snapshot name (after '@') is within
          the limit.
          The latter is the case when the short name alone exceeds the maximum
          allowed length.
    '''
    snaps_dict = { name: None for name in snaps }
    errlist = {}
    with nvlist_in(snaps_dict) as snaps_nvlist, nvlist_in(props) as props_nvlist:
        with nvlist_out(errlist) as errlist_nvlist:
            ret = _lib.lzc_snapshot(snaps_nvlist, props_nvlist, errlist_nvlist)
    xlate.lzc_snapshot_xlate_errors(ret, errlist, snaps, props)


lzc_snap = lzc_snapshot


def lzc_destroy_snaps(snaps, defer):
    '''
    Destroy snapshots.

    They must all be in the same pool.
    Snapshots that do not exist will be silently ignored.

    If 'defer' is not set, and a snapshot has user holds or clones, the
    destroy operation will fail and none of the snapshots will be
    destroyed.

    If 'defer' is set, and a snapshot has user holds or clones, it will be
    marked for deferred destruction, and will be destroyed when the last hold
    or clone is removed/destroyed.

    The operation succeeds if all snapshots were destroyed (or marked for
    later destruction if 'defer' is set) or didn't exist to begin with.

    :param snaps: a list of names of snapshots to be destroyed.
    :type snaps: list of bytes
    :param bool defer: whether to mark busy snapshots for deferred destruction
                       rather than immediately failing.

    :raises SnapshotDestructionFailure: if one or more snapshots could not be created.

    .. note::
        :exc:`.SnapshotDestructionFailure` is a compound exception that provides at least
        one detailed error object in :attr:`SnapshotDestructionFailure.errors` `list`.

        Typical error is :exc:`SnapshotIsCloned` if `defer` is `False`.
        The snapshot names are validated quite loosely and invalid names are typically
        ignored as nonexisiting snapshots.

        A snapshot name referring to a filesystem that doesn't exist is ignored.
        However, non-existent pool name causes :exc:`PoolNotFound`.
    '''
    snaps_dict = { name: None for name in snaps }
    errlist = {}
    with nvlist_in(snaps_dict) as snaps_nvlist:
        with nvlist_out(errlist) as errlist_nvlist:
            ret = _lib.lzc_destroy_snaps(snaps_nvlist, defer, errlist_nvlist)
    xlate.lzc_destroy_snaps_xlate_errors(ret, errlist, snaps, defer)


def lzc_bookmark(bookmarks):
    '''
    Create bookmarks.

    :param bookmarks: a dict that maps names of wanted bookmarks to names of existing snapshots.
    :type bookmarks: dict of bytes to bytes

    :raises BookmarkFailure: if any of the bookmarks can not be created for any reason.

    The bookmarks `dict` maps from name of the bookmark (e.g. :file:`{pool}/{fs}#{bmark}`) to
    the name of the snapshot (e.g. :file:`{pool}/{fs}@{snap}`).  All the bookmarks and
    snapshots must be in the same pool.
    '''
    errlist = {}
    with nvlist_in(bookmarks) as nvlist:
        with nvlist_out(errlist) as errlist_nvlist:
            ret = _lib.lzc_bookmark(nvlist, errlist_nvlist)
    xlate.lzc_bookmark_xlate_errors(ret, errlist, bookmarks)


def lzc_get_bookmarks(fsname, props = []):
    '''
    Retrieve a list of bookmarks for the given file system.

    :param bytes fsname: a name of the filesystem.
    :param props: a `list` of properties that will be returned for each bookmark.
    :type props: list of bytes
    :return: a `dict` that maps the bookmarks' short names to their properties.
    :rtype: dict of bytes:dict

    :raises FilesystemNotFound: if the filesystem is not found.

    The following are valid properties on bookmarks:

    guid : integer
        globally unique identifier of the snapshot the bookmark refers to
    createtxg : integer
        txg when the snapshot the bookmark refers to was created
    creation : integer
        timestamp when the snapshot the bookmark refers to was created

    Any other properties passed in ``props`` are ignored without reporting
    any error.
    Values in the returned dictionary map the names of the requested properties
    to their respective values.
    '''
    bmarks = {}
    props_dict = { name: None for name in props }
    with nvlist_in(props_dict) as nvlist:
        with nvlist_out(bmarks) as bmarks_nvlist:
            ret = _lib.lzc_get_bookmarks(fsname, nvlist, bmarks_nvlist)
    xlate.lzc_get_bookmarks_xlate_error(ret, fsname, props)
    return bmarks


def lzc_destroy_bookmarks(bookmarks):
    '''
    Destroy bookmarks.

    :param bookmarks: a list of the bookmarks to be destroyed.
                      The bookmarks are specified as :file:`{fs}#{bmark}`.
    :type bookmarks: list of bytes

    :raises BookmarkDestructionFailure: if any of the bookmarks may not be destroyed.

    The bookmarks must all be in the same pool.
    Bookmarks that do not exist will be silently ignored.
    This also includes the case where the filesystem component of the bookmark
    name does not exist.
    However, an invalid bookmark name will cause :exc:`.NameInvalid` error
    reported in :attr:`SnapshotDestructionFailure.errors`.

    Either all bookmarks that existed are destroyed or an exception is raised.
    '''
    errlist = {}
    bmarks_dict = { name: None for name in bookmarks }
    with nvlist_in(bmarks_dict) as nvlist:
        with nvlist_out(errlist) as errlist_nvlist:
            ret = _lib.lzc_destroy_bookmarks(nvlist, errlist_nvlist)
    xlate.lzc_destroy_bookmarks_xlate_errors(ret, errlist, bookmarks)


def lzc_snaprange_space(firstsnap, lastsnap):
    '''
    Calculate a size of data referenced by snapshots in the inclusive range between
    the ``firstsnap`` and the ``lastsnap`` and not shared with any other datasets.

    :param bytes firstsnap: the name of the first snapshot in the range.
    :param bytes lastsnap: the name of the last snapshot in the range.
    :return: the calculated stream size, in bytes.
    :rtype: `int` or `long`

    :raises SnapshotNotFound: if either of the snapshots does not exist.
    :raises NameInvalid: if the name of either snapshot is invalid.
    :raises NameTooLong: if the name of either snapshot is too long.
    :raises SnapshotMismatch: if ``fromsnap`` is not an ancestor snapshot of ``snapname``.
    :raises PoolsDiffer: if the snapshots belong to different pools.

    ``lzc_snaprange_space`` calculates total size of blocks that exist
    because they are referenced only by one or more snapshots in the given range
    but no other dataset.
    In other words, this is the set of blocks that were born after the snap before
    firstsnap, and died before the snap after the last snap.
    Yet another interpretation is that the result of ``lzc_snaprange_space`` is the size
    of the space that would be freed if the snapshots in the range are destroyed.

    If the same snapshot is given as both the ``firstsnap`` and the ``lastsnap``.
    In that case ``lzc_snaprange_space`` calculates space used by the snapshot.
    '''
    valp = _ffi.new('uint64_t *')
    ret = _lib.lzc_snaprange_space(firstsnap, lastsnap, valp)
    xlate.lzc_snaprange_space_xlate_error(ret, firstsnap, lastsnap)
    return int(valp[0])


def lzc_hold(holds, fd = None):
    '''
    Create *user holds* on snapshots.  If there is a hold on a snapshot,
    the snapshot can not be destroyed.  (However, it can be marked for deletion
    by :func:`lzc_destroy_snaps` ( ``defer`` = `True` ).)

    :param holds: the dictionary of names of the snapshots to hold mapped to the hold names.
    :type holds: dict of bytes : bytes
    :type fd: int or None
    :param fd: if not None then it must be the result of :func:`os.open` called as ``os.open("/dev/zfs", O_EXCL)``.
    :type fd: int or None
    :return: a list of the snapshots that do not exist.
    :rtype: list of bytes

    :raises HoldFailure: if a hold was impossible on one or more of the snapshots.
    :raises BadHoldCleanupFD: if ``fd`` is not a valid file descriptor associated with :file:`/dev/zfs`.

    The snapshots must all be in the same pool.

    If ``fd`` is not None, then when the ``fd`` is closed (including on process
    termination), the holds will be released.  If the system is shut down
    uncleanly, the holds will be released when the pool is next opened
    or imported.

    Holds for snapshots which don't exist will be skipped and have an entry
    added to the return value, but will not cause an overall failure.
    No exceptions is raised if all holds, for snapshots that existed, were succesfully created.
    Otherwise :exc:`.HoldFailure` exception is raised and no holds will be created.
    :attr:`.HoldFailure.errors` may contain a single element for an error that is not
    specific to any hold / snapshot, or it may contain one or more elements
    detailing specific error per each affected hold.
    '''
    errlist = {}
    if fd is None:
        fd = -1
    with nvlist_in(holds) as nvlist:
        with nvlist_out(errlist) as errlist_nvlist:
            ret = _lib.lzc_hold(nvlist, fd, errlist_nvlist)
    xlate.lzc_hold_xlate_errors(ret, errlist, holds, fd)
    # If there is no error (no exception raised by _handleErrList), but errlist
    # is not empty, then it contains missing snapshots.
    assert all(x == errno.ENOENT for x in errlist.itervalues())
    return errlist.keys()


def lzc_release(holds):
    '''
    Release *user holds* on snapshots.

    If the snapshot has been marked for
    deferred destroy (by lzc_destroy_snaps(defer=B_TRUE)), it does not have
    any clones, and all the user holds are removed, then the snapshot will be
    destroyed.

    The snapshots must all be in the same pool.

    :param holds: a ``dict`` where keys are snapshot names and values are
                  lists of hold tags to remove.
    :type holds: dict of bytes : list of bytes
    :return: a list of any snapshots that do not exist and of any tags that do not
             exist for existing snapshots.
             Such tags are qualified with a corresponding snapshot name
             using the following format :file:`{pool}/{fs}@{snap}#{tag}`
    :rtype: list of bytes

    :raises HoldReleaseFailure: if one or more existing holds could not be released.

    Holds which failed to release because they didn't exist will have an entry
    added to errlist, but will not cause an overall failure.

    This call is success if ``holds`` was empty or all holds that
    existed, were successfully removed.
    Otherwise an exception will be raised.
    '''
    errlist = {}
    holds_dict = {}
    for snap, hold_list in holds.iteritems():
        if not isinstance(hold_list, list):
            raise TypeError('holds must be in a list')
        holds_dict[snap] = {hold: None for hold in hold_list}
    #holds_dict = {snap: {hold: None for hold in hold_list}
    #                for snap, hold_list in holds.iteritems()}
    with nvlist_in(holds_dict) as nvlist:
        with nvlist_out(errlist) as errlist_nvlist:
            ret = _lib.lzc_release(nvlist, errlist_nvlist)
    xlate.lzc_release_xlate_errors(ret, errlist, holds)
    # If there is no error (no exception raised by _handleErrList), but errlist
    # is not empty, then it contains missing snapshots and tags.
    assert all(x == errno.ENOENT for x in errlist.itervalues())
    return errlist.keys()


def lzc_get_holds(snapname):
    '''
    Retrieve list of *user holds* on the specified snapshot.

    :param bytes snapname: the name of the snapshot.
    :return: holds on the snapshot along with their creation times
             in seconds since the epoch
    :rtype: dict of bytes : int
    '''
    holds = {}
    with nvlist_out(holds) as nvlist:
        ret = _lib.lzc_get_holds(snapname, nvlist)
    xlate.lzc_get_holds_xlate_error(ret, snapname)
    return holds


def lzc_send(snapname, fromsnap, fd, flags = []):
    '''
    Generate a zfs send stream for the specified snapshot and write it to
    the specified file descriptor.

    :param bytes snapname: the name of the snapshot to send.
    :param fromsnap: if not None the name of the starting snapshot
                     for the incremental stream.
    :type fromsnap: bytes or None
    :param int fd: the file descriptor to write the send stream to.
    :param flags: the flags that control what enhanced features can be used
                  in the stream.
    :type flags: list of bytes

    :raises SnapshotNotFound: if either the starting snapshot is not `None` and does not exist,
                              or if the ending snapshot does not exist.
    :raises NameInvalid: if the name of either snapshot is invalid.
    :raises NameTooLong: if the name of either snapshot is too long.
    :raises SnapshotMismatch: if ``fromsnap`` is not an ancestor snapshot of ``snapname``.
    :raises PoolsDiffer: if the snapshots belong to different pools.
    :raises IOError: if an input / output error occurs while writing to ``fd``.
    :raises ValueError: if the ``flags`` contain an invalid flag name.

    If ``fromsnap`` is None, a full (non-incremental) stream will be sent.
    If ``fromsnap`` is not None, it must be the full name of a snapshot or
    bookmark to send an incremental from, e.g. :file:`{pool}/{fs}@{earlier_snap}`
    or :file:`{pool}/{fs}#{earlier_bmark}`.

    The specified snapshot or bookmark must represent an earlier point in the history
    of ``snapname``.
    It can be an earlier snapshot in the same filesystem or zvol as ``snapname``,
    or it can be the origin of ``snapname``'s filesystem, or an earlier
    snapshot in the origin, etc.
    ``fromsnap`` must be strictly an earlier snapshot, specifying the same snapshot
    as both ``fromsnap`` and ``snapname`` is an error.

    If ``flags`` contains *"large_blocks"*, the stream is permitted
    to contain ``DRR_WRITE`` records with ``drr_length`` > 128K, and ``DRR_OBJECT``
    records with ``drr_blksz`` > 128K.

    If ``flags`` contains *"embedded_data"*, the stream is permitted
    to contain ``DRR_WRITE_EMBEDDED`` records with
    ``drr_etype`` == ``BP_EMBEDDED_TYPE_DATA``,
    which the receiving system must support (as indicated by support
    for the *embedded_data* feature).

    .. note::
        ``lzc_send`` can actually accept a filesystem name as the ``snapname``.
        In that case ``lzc_send`` acts as if a temporary snapshot was created
        after the start of the call and before the stream starts being produced.
    '''
    if fromsnap is not None:
        c_fromsnap = fromsnap
    else:
        c_fromsnap = _ffi.NULL
    c_flags = 0
    for flag in flags:
        c_flag = {
            'embedded_data':    _lib.LZC_SEND_FLAG_EMBED_DATA,
            'large_blocks':     _lib.LZC_SEND_FLAG_LARGE_BLOCK,
        }.get(flag)
        if c_flag is None:
            raise ValueError('Unknown flag value ' + flag)
        c_flags |= c_flag

    ret = _lib.lzc_send(snapname, c_fromsnap, fd, c_flags)
    xlate.lzc_send_xlate_error(ret, snapname, fromsnap, fd, flags)


def lzc_send_space(snapname, fromsnap = None):
    '''
    Estimate size of a full or incremental backup stream
    given the optional starting snapshot and the ending snapshot.

    :param bytes snapname: the name of the snapshot for which the estimate should be done.
    :param fromsnap: the optional starting snapshot name.
                     If not `None` then an incremental stream size is estimated,
                     otherwise a full stream is esimated.
    :type fromsnap: `bytes` or `None`
    :return: the estimated stream size, in bytes.
    :rtype: `int` or `long`

    :raises SnapshotNotFound: if either the starting snapshot is not `None` and does not exist,
                              or if the ending snapshot does not exist.
    :raises NameInvalid: if the name of either snapshot is invalid.
    :raises NameTooLong: if the name of either snapshot is too long.
    :raises SnapshotMismatch: if ``fromsnap`` is not an ancestor snapshot of ``snapname``.
    :raises PoolsDiffer: if the snapshots belong to different pools.

    ``fromsnap``, if not ``None``,  must be strictly an earlier snapshot,
    specifying the same snapshot as both ``fromsnap`` and ``snapname`` is an error.
    '''
    if fromsnap is not None:
        c_fromsnap = fromsnap
    else:
        c_fromsnap = _ffi.NULL
    valp = _ffi.new('uint64_t *')
    ret = _lib.lzc_send_space(snapname, c_fromsnap, valp)
    xlate.lzc_send_space_xlate_error(ret, snapname, fromsnap)
    return int(valp[0])


def lzc_receive(snapname, fd, force = False, origin = None, props = {}):
    '''
    Receive from the specified ``fd``, creating the specified snapshot.

    :param bytes snapname: the name of the snapshot to create.
    :param int fd: the file descriptor from which to read the stream.
    :param bool force: whether to roll back or destroy the target filesystem
                       if that is required to receive the stream.
    :param origin: the optional origin snapshot name if the stream is for a clone.
    :type origin: bytes or None
    :param props: the properties to set on the snapshot as *received* properties.
    :type props: dict of bytes : Any

    :raises IOError: if an input / output error occurs while reading from the ``fd``.
    :raises DatasetExists: if the snapshot named ``snapname`` already exists.
    :raises DatasetExists: if the stream is a full stream and the destination filesystem already exists.
    :raises DatasetExists: if ``force`` is `True` but the destination filesystem could not
                           be rolled back to a matching snapshot because a newer snapshot
                           exists and it is an origin of a cloned filesystem.
    :raises StreamMismatch: if an incremental stream is received and the latest
                            snapshot of the destination filesystem does not match
                            the source snapshot of the stream.
    :raises StreamMismatch: if a full stream is received and the destination
                            filesystem already exists and it has at least one snapshot,
                            and ``force`` is `False`.
    :raises StreamMismatch: if an incremental clone stream is received but the specified
                            ``origin`` is not the actual received origin.
    :raises DestinationModified: if an incremental stream is received and the destination
                                 filesystem has been modified since the last snapshot
                                 and ``force`` is `False`.
    :raises DestinationModified: if a full stream is received and the destination
                                 filesystem already exists and it does not have any
                                 snapshots, and ``force`` is `False`.
    :raises DatasetNotFound: if the destination filesystem and its parent do not exist.
    :raises DatasetNotFound: if the ``origin`` is not `None` and does not exists.
    :raises DatasetBusy: if ``force`` is `True` but the destination filesystem could not
                         be rolled back to a matching snapshot because a newer snapshot
                         is held and could not be destroyed.
    :raises DatasetBusy: if another receive operation is being performed on the
                         destination filesystem and this operation has lost the race.
    :raises BadStream: if the stream is corrupt or it is not recognized or it is
                       a compound stream or it is a clone stream, but ``origin``
                       is `None`.
    :raises BadStream: if a clone stream is received and the destination filesystem
                       already exists.
    :raises StreamFeatureNotSupported: if the stream has a feature that is not
                                       supported on the receiving side.
    :raises PropertyInvalid: if one or more of the specified properties is invalid
                             or has an invalid type or value.
    :raises NameInvalid: if the name of either snapshot is invalid.
    :raises NameTooLong: if the name of either snapshot is too long.

    .. note::
        The ``origin`` is ignored if the actual stream is an incremental stream
        that is not a clone stream and the destination filesystem exists.
        If the stream is a full stream and the destination filesystem does not
        exist then the ``origin`` is checked for existence: if it does not exist
        :exc:`.DatasetNotFound` is raised, otherwise :exc:`.StreamMismatch` is
        raised, because that snapshot can not have any relation to the stream.

    .. note::
        If ``force`` is `True` and the stream is incremental then the destination
        filesystem is rolled back to a matching source snapshot if necessary.
        Intermediate snapshots are destroyed in that case.

        However, none of the existing snapshots must have the same name as
        ``snapname`` even if such a snapshot were to be destroyed.
        The existing ``snapname`` snapshot always causes :exc:`.SnapshotExists`
        to be raised.

        If ``force`` is `True` and the stream is a full stream then the destination
        filesystem is replaced with the received filesystem unless the former
        has any snapshots.
        Those prevent the destination filesystem from being rolled back / replaced.

    .. note::
        This interface does not work on dedup'd streams
        (those with ``DMU_BACKUP_FEATURE_DEDUP``).
    '''

    if origin is not None:
        c_origin = origin
    else:
        c_origin = _ffi.NULL
    with nvlist_in(props) as nvlist:
        ret = _lib.lzc_receive(snapname, nvlist, c_origin, force, fd)
    xlate.lzc_receive_xlate_error(ret, snapname, fd, force, origin, props)


lzc_recv = lzc_receive


def lzc_exists(name):
    '''
    Check if a dataset (a filesystem, or a volume, or a snapshot)
    with the given name exists.

    :param bytes name: the dataset name to check.
    :return: `True` if the dataset exists, `False` otherwise.
    :rtype: bool

    .. note::
        ``lzc_exists`` can not be used to check for existence of bookmarks.
    '''
    ret = _lib.lzc_exists(name)
    return bool(ret)


def _uncommitted(check_func = None):
    def _uncommitted_decorator(func, check_func = check_func):
        if check_func is None:
            check_func = func

        @functools.wraps(func)
        def _f(*args, **kwargs):
            if not is_supported(check_func):
                raise NotImplementedError(func.__name__)
            return func(*args, **kwargs)
        return _f
    return _uncommitted_decorator


@_uncommitted()
def lzc_promote(name):
    '''
    Promotes the ZFS dataset.

    :param str name: the name of the dataset to promote.
    '''
    ret = _lib.lzc_promote(name, _ffi.NULL)
    xlate.lzc_promote_xlate_error(ret, name)


@_uncommitted()
def lzc_rename(source, target):
    '''
    Rename the ZFS dataset.

    :param source name: the current name of the dataset to rename.
    :param target name: the new name of the dataset.
    '''
    ret = _lib.lzc_rename(source, target, _ffi.NULL, _ffi.NULL)
    xlate.lzc_rename_xlate_error(ret, source, target)


@_uncommitted()
def lzc_destroy_one(name):
    '''
    Destroy the ZFS dataset.

    :param str name: the name of the dataset to destroy.
    '''
    ret = _lib.lzc_destroy_one(name, _ffi.NULL)
    xlate.lzc_destroy_xlate_error(ret, name)


lzc_destroy = lzc_destroy_one


@_uncommitted()
def lzc_inherit(name, prop):
    '''
    Inherit properties from a parent dataset of the given ZFS dataset.

    :param str name: the name of the dataset.
    :param str prop: the name of the property to inherit.
    '''
    ret = _lib.lzc_inherit(name, prop, _ffi.NULL)
    xlate.lzc_inherit_prop_xlate_error(ret, name, prop)


lzc_inherit_prop = lzc_inherit


@_uncommitted()
def lzc_set_props(name, prop, val):
    '''
    Set properties of the ZFS dataset.

    :param str name: the name of the dataset.
    :param str prop: the name of the property.
    :param str val: the value of the property.
    '''
    props = { prop: val }
    with nvlist_in(props) as props_nv:
        ret = _lib.lzc_set_props(name, props_nv, _ffi.NULL)
    xlate.lzc_set_prop_xlate_error(ret, name, prop, val)


lzc_set_prop = lzc_set_props


@_uncommitted()
def lzc_list(name, options):
    (rfd, wfd) = os.pipe()
    fcntl.fcntl(rfd, fcntl.F_SETFD, fcntl.FD_CLOEXEC)
    fcntl.fcntl(wfd, fcntl.F_SETFD, fcntl.FD_CLOEXEC)
    options['fd'] = int32_t(wfd)
    with nvlist_in(options) as opts_nv:
        ret = _lib.lzc_list(name, opts_nv)
    xlate.lzc_list_xlate_error(ret, name, options)
    return (rfd, wfd)


_PIPE_RECORD_FORMAT = 'IBBBB'
_PIPE_RECORD_SIZE = struct.calcsize(_PIPE_RECORD_FORMAT)


@_uncommitted(lzc_list)
def lzc_get_props(name):
    '''
    Get properties of the ZFS dataset.

    :param str name: the name of the dataset.
    :return: a dictionary mapping the property names to their values.
    :rtype: dict of str:Any

    .. note::
        The value of ``clones`` property is a `list` of clone names
        as byte strings.

    .. warning::
        The returned dictionary does not contain entries for properties
        with default values.  One exception is the ``mountpoint`` property
        for which the default value is derived from the dataset name.
    '''
    (fd, other_fd) = lzc_list(name, {})
    entry = None
    try:
        while True:
            record_bytes = os.read(fd, _PIPE_RECORD_SIZE)
            if not record_bytes:
                break
            (size, _, err, _, _) =  struct.unpack(_PIPE_RECORD_FORMAT, record_bytes)
            xlate.lzc_get_props_xlate_error(err, name)
            if size == 0:
                break
            data_bytes = os.read(fd, size)
            result = {}
            with nvlist_out(result) as nvp:
                ret = _lib.nvlist_unpack(data_bytes, size, nvp, 0)
            if ret != 0:
                raise ZFSError(ret, "Failed to unpack list data")
            entry = result['name']
            if entry == name:
                break
            else:
                entry = None
    finally:
        os.close(other_fd)
        os.close(fd)

    if entry is None:
        raise DatasetNotFound(name)
    result = result['properties']
    # In most cases the source of the property is uninteresting and the
    # value alone is sufficient.  One exception is the 'mountpoint'
    # property the final value of which is not the same as the inherited
    # value.
    mountpoint = result.get('mountpoint')
    if mountpoint is not None:
        mountpoint_src = mountpoint['source']
        mountpoint_val = mountpoint['value']
        # 'source' is the name of the dataset that has 'mountpoint' set
        # to a non-default value and from which the current dataset inherits
        # the property.  'source' can be the current dataset if its
        # 'mountpoint' is explicitly set.
        # 'source' can also be a special value like '$recvd', that case
        # is equivalent to the property being set on the current dataset.
        if not mountpoint_src.startswith('$'):
            mountpoint_val = mountpoint_val + name[len(mountpoint_src):]
    else:
        mountpoint_val = '/' + name
    result = { k: v['value'] for k, v in result.iteritems() }
    if result.has_key('clones'):
        result['clones'] = [ x for x in result['clones'] ]
    result['mountpoint'] = mountpoint_val
    return result


@_uncommitted(lzc_list)
def lzc_list_children(name):
    '''
    List the children of the ZFS dataset.

    :param str name: the name of the dataset.
    :return: an iterator that produces the names of the children.
    '''
    (fd, other_fd) = lzc_list(name, {'recurse': 1, 'type': {'filesystem': None, 'volume': None}})

    def _iterator():
        try:
            while True:
                record_bytes = os.read(fd, _PIPE_RECORD_SIZE)
                if not record_bytes:
                    break
                (size, _, err, _, _) =  struct.unpack(_PIPE_RECORD_FORMAT, record_bytes)
                xlate.lzc_list_children_xlate_error(err, name)
                if size == 0:
                    break
                data_bytes = os.read(fd, size)
                result = {}
                with nvlist_out(result) as nvp:
                    ret = _lib.nvlist_unpack(data_bytes, size, nvp, 0)
                if ret != 0:
                    raise ZFSError(ret, "Failed to unpack list data")
                child = result['name']
                if child != name:
                    yield child
        finally:
            os.close(other_fd)
            os.close(fd)

    return _iterator()


@_uncommitted(lzc_list)
def lzc_list_snaps(name):
    '''
    List the snapshots of the ZFS dataset.

    :param str name: the name of the dataset.
    :return: an iterator that produces the names of the snapshots.
    '''
    (fd, other_fd) = lzc_list(name, {'type': {'snapshot': None}})

    def _iterator():
        try:
            while True:
                record_bytes = os.read(fd, _PIPE_RECORD_SIZE)
                if not record_bytes:
                    break
                (size, _, err, _, _) =  struct.unpack(_PIPE_RECORD_FORMAT, record_bytes)
                xlate.lzc_list_snaps_xlate_error(err, name)
                if size == 0:
                    break
                data_bytes = os.read(fd, size)
                result = {}
                with nvlist_out(result) as nvp:
                    ret = _lib.nvlist_unpack(data_bytes, size, nvp, 0)
                if ret != 0:
                    raise ZFSError(ret, "Failed to unpack list data")
                snap = result['name']
                if snap != name:
                    yield snap
        finally:
            os.close(other_fd)
            os.close(fd)

    return _iterator()


def is_supported(func):
    '''
    Check whether C *libzfs_core* provides implementation required
    for the given Python wrapper.

    :param function func: the function to check.
    :return bool: whether the funciton can be used.

    If `is_supported` returns ``False`` for the function, then
    calling the function would result in :exc:`NotImplementedError`.
    '''
    try:
        # woulf fail if is_supported is not set yet
        return func._is_supported
    except AttributeError:
        fname = getattr(func, '__name__', None)
        if fname is None:
            raise ValueError('argument does not have __name__')
        if not fname in globals():
            raise ValueError(fname + ' is not from libzfs_core')
        if not callable(func):
            raise ValueError(fname + ' is not a function')
        func._is_supported = (getattr(_lib, fname, None) != None)
        return func._is_supported


# TODO: a better way to init and uninit the library
def _initialize():
    class LazyInit(object):

        def __init__(self, lib):
            self._lib = lib
            self._inited = False
            self._lock = threading.Lock()

        def __getattr__(self, name):
            if not self._inited:
                with self._lock:
                    if not self._inited:
                        ret = self._lib.libzfs_core_init()
                        if ret != 0:
                            raise exceptions.ZFSInitializationFailed(ret)
                        self._inited = True
            return getattr(self._lib, name)

    return LazyInit(libzfs_core.lib)

_ffi = libzfs_core.ffi
_lib = _initialize()


# vim: softtabstop=4 tabstop=4 expandtab shiftwidth=4<|MERGE_RESOLUTION|>--- conflicted
+++ resolved
@@ -22,12 +22,8 @@
 from . import exceptions
 from . import _error_translation as xlate
 from .bindings import libzfs_core
-<<<<<<< HEAD
-from .constants import MAXNAMELEN
+from ._constants import MAXNAMELEN
 from .ctypes import int32_t
-=======
-from ._constants import MAXNAMELEN
->>>>>>> 20243ec9
 from ._nvlist import nvlist_in, nvlist_out
 
 
