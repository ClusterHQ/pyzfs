--- conflicted
+++ resolved
@@ -483,7 +483,6 @@
     raise _generic_exception(ret, name, "Error while iterating snapshots")
 
 
-<<<<<<< HEAD
 def lzc_list_xlate_error(ret, name, opts):
     if ret == 0:
         return
@@ -492,8 +491,6 @@
     raise lzc_exc.genericException(ret, name, "Error obtaining a list")
 
 
-def _handleErrList(ret, errlist, names, exception, mapper):
-=======
 def _handle_err_list(ret, errlist, names, exception, mapper):
     '''
     Convert one or more errors from an operation into the requested exception.
@@ -522,7 +519,6 @@
         Those errors are suppressed and only their count is provided as a value of the special
         ``N_MORE_ERRORS`` element.
     '''
->>>>>>> 4e81af2d
     if ret == 0:
         return
 
