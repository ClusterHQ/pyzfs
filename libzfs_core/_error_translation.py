--- conflicted
+++ resolved
@@ -408,18 +408,11 @@
             raise lzc_exc.NameTooLong(name)
         else:
             raise lzc_exc.NotClone(name)
-<<<<<<< HEAD
-    raise {
-        errno.ENOENT: lzc_exc.FilesystemNotFound(name),
-        errno.EEXIST: lzc_exc.SnapshotExists(name),
-    }.get(ret, lzc_exc.genericException(ret, name, "Failed to promote dataset"))
-=======
     if ret == errno.ENOENT:
         raise lzc_exc.FilesystemNotFound(name)
     if ret == errno.EEXIST:
-        raise lzc_exc.SnapshotExists(conflicting)
+        raise lzc_exc.SnapshotExists(name)
     raise _generic_exception(ret, name, "Failed to promote dataset")
->>>>>>> 20243ec9
 
 
 def lzc_rename_xlate_error(ret, source, target):
